Tensortools
-----------

<<<<<<< HEAD
TensorTools is a bare bones Python package for fitting and visualizing [canonical polyadic (CP) tensor decompositions](https://en.wikipedia.org/wiki/Tensor_rank_decomposition) of higher-order data arrays.
Check out the [`examples/`](./examples) folder for usage.

#### Fitting an ensemble of models

CP decompositions can be caught in local minima during optimization **[2]**.
If our data is held in `data_tensor` (a multi-dimensional numpy array), we can fit an ensemble of models with:

```python
from tensortools import fit_ensemble

# Fit models with 1-10 components. For each model rank, fit from 3 random initializations. 
results = fit_ensemble(data_tensor, range(1,11), replicates=3)
```

#### Diagnostic Plots

TensorTools provides code to visualize fitted ensembles of CP decomposition models. These plots help assess (a) whether models are becoming stuck in highly suboptimal local minima, (b) whether the final model parameters are sensitive to the initialization. Together these can help a practitioner determine the appropriate number of latent components in the model.

```python
from tensortools import plot_error, plot_similarity

plot_error(results)
plot_similarity(results)
```

#### Visualizing Factors

After fitting your models and assessing their goodness of fit (see above), TensorTools provides methods to visualize the low-rank factors.

```python
from tensortools import plot_factors

# plot the best model with R = 5 components
R = 5
plot_factors(results[R]['factors'][0])
```

## What *isn't* TensorTools?

TensorTools does not support many other interesting tensor models, such as Tucker decompositions and tensor regression problems.
See **[1]** for a broad review of many tensor models.
Additionally, TensorTools does not support specialized data structures for sparse tensors (see **[3]**).
Some of these models are supported by other tensor packages:

* MATLAB
    * [TensorToolbox](http://www.sandia.gov/~tgkolda/TensorToolbox/index-2.6.html)
    * [TensorLab](http://www.tensorlab.net/)
* Python
    * [TensorLy](https://tensorly.github.io/stable/index.html)

## Installation

For now, install manually from the command line:

```bash
$ git clone https://github.com/ahwillia/tensortools
$ cd tensortools
$ python setup.py install
```

Or, if you plan to modify the source code yourself you can use:

```bash
$ python setup.py develop
```

which will conveniently incorporate any edits you make to the code after you restart the Python kernel. Open [an issue](https://github.com/ahwillia/tensortools/issues) if you have trouble installing tensortools.

## References

[**[ 1 ]**](http://www.sandia.gov/~tgkolda/pubs/pubfiles/TensorReview.pdf) Kolda TG, Bader BW (2009). "Tensor Decompositions and Applications." *SIAM Review* 51:3, 455–500.

[**[ 2 ]**](http://dx.doi.org/10.1002/cem.1236) Comon P, Luciani X, de Almeida ALF (2009). "Tensor decompositions, alternating least squares and other tales." *Journal of Chemometrics* 23:7-8, 393–405.

[**[ 3 ]**](http://www.sandia.gov/~tgkolda/pubs/pubfiles/SAND2006-7592.pdf) Bader BW, Kolda TG (2006). "Efficient MATLAB computations with sparse and factored tensors." *Technical Report, Sandia National Laboratories.*
=======
TensorTools is a bare bones Python package for fitting and visualizing canonical polyadic (CP) tensor decompositions of higher-order data arrays.
>>>>>>> 5cd9d449
<|MERGE_RESOLUTION|>--- conflicted
+++ resolved
@@ -1,83 +1,4 @@
 Tensortools
 -----------
 
-<<<<<<< HEAD
-TensorTools is a bare bones Python package for fitting and visualizing [canonical polyadic (CP) tensor decompositions](https://en.wikipedia.org/wiki/Tensor_rank_decomposition) of higher-order data arrays.
-Check out the [`examples/`](./examples) folder for usage.
-
-#### Fitting an ensemble of models
-
-CP decompositions can be caught in local minima during optimization **[2]**.
-If our data is held in `data_tensor` (a multi-dimensional numpy array), we can fit an ensemble of models with:
-
-```python
-from tensortools import fit_ensemble
-
-# Fit models with 1-10 components. For each model rank, fit from 3 random initializations. 
-results = fit_ensemble(data_tensor, range(1,11), replicates=3)
-```
-
-#### Diagnostic Plots
-
-TensorTools provides code to visualize fitted ensembles of CP decomposition models. These plots help assess (a) whether models are becoming stuck in highly suboptimal local minima, (b) whether the final model parameters are sensitive to the initialization. Together these can help a practitioner determine the appropriate number of latent components in the model.
-
-```python
-from tensortools import plot_error, plot_similarity
-
-plot_error(results)
-plot_similarity(results)
-```
-
-#### Visualizing Factors
-
-After fitting your models and assessing their goodness of fit (see above), TensorTools provides methods to visualize the low-rank factors.
-
-```python
-from tensortools import plot_factors
-
-# plot the best model with R = 5 components
-R = 5
-plot_factors(results[R]['factors'][0])
-```
-
-## What *isn't* TensorTools?
-
-TensorTools does not support many other interesting tensor models, such as Tucker decompositions and tensor regression problems.
-See **[1]** for a broad review of many tensor models.
-Additionally, TensorTools does not support specialized data structures for sparse tensors (see **[3]**).
-Some of these models are supported by other tensor packages:
-
-* MATLAB
-    * [TensorToolbox](http://www.sandia.gov/~tgkolda/TensorToolbox/index-2.6.html)
-    * [TensorLab](http://www.tensorlab.net/)
-* Python
-    * [TensorLy](https://tensorly.github.io/stable/index.html)
-
-## Installation
-
-For now, install manually from the command line:
-
-```bash
-$ git clone https://github.com/ahwillia/tensortools
-$ cd tensortools
-$ python setup.py install
-```
-
-Or, if you plan to modify the source code yourself you can use:
-
-```bash
-$ python setup.py develop
-```
-
-which will conveniently incorporate any edits you make to the code after you restart the Python kernel. Open [an issue](https://github.com/ahwillia/tensortools/issues) if you have trouble installing tensortools.
-
-## References
-
-[**[ 1 ]**](http://www.sandia.gov/~tgkolda/pubs/pubfiles/TensorReview.pdf) Kolda TG, Bader BW (2009). "Tensor Decompositions and Applications." *SIAM Review* 51:3, 455–500.
-
-[**[ 2 ]**](http://dx.doi.org/10.1002/cem.1236) Comon P, Luciani X, de Almeida ALF (2009). "Tensor decompositions, alternating least squares and other tales." *Journal of Chemometrics* 23:7-8, 393–405.
-
-[**[ 3 ]**](http://www.sandia.gov/~tgkolda/pubs/pubfiles/SAND2006-7592.pdf) Bader BW, Kolda TG (2006). "Efficient MATLAB computations with sparse and factored tensors." *Technical Report, Sandia National Laboratories.*
-=======
-TensorTools is a bare bones Python package for fitting and visualizing canonical polyadic (CP) tensor decompositions of higher-order data arrays.
->>>>>>> 5cd9d449
+TensorTools is a bare bones Python package for fitting and visualizing [canonical polyadic (CP) tensor decompositions](https://en.wikipedia.org/wiki/Tensor_rank_decomposition) of higher-order data arrays. Check out the [`examples/`](./examples) folder for usage.